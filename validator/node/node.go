// Package node is the main process which handles the lifecycle of
// the runtime services in a validator client process, gracefully shutting
// everything down upon close.
package node

import (
	"context"
	"fmt"
	"net/http"
	"os"
	"os/signal"
	"path/filepath"
	"strings"
	"sync"
	"syscall"

<<<<<<< HEAD
	gethRpc "github.com/ethereum/go-ethereum/rpc"
=======
	gwruntime "github.com/grpc-ecosystem/grpc-gateway/v2/runtime"
>>>>>>> 8bca66ac
	"github.com/pkg/errors"
	"github.com/prysmaticlabs/prysm/cmd/validator/flags"
	pb "github.com/prysmaticlabs/prysm/proto/validator/accounts/v2"
	"github.com/prysmaticlabs/prysm/shared"
	"github.com/prysmaticlabs/prysm/shared/backuputil"
	"github.com/prysmaticlabs/prysm/shared/cmd"
	"github.com/prysmaticlabs/prysm/shared/debug"
	"github.com/prysmaticlabs/prysm/shared/event"
	"github.com/prysmaticlabs/prysm/shared/featureconfig"
	"github.com/prysmaticlabs/prysm/shared/fileutil"
	"github.com/prysmaticlabs/prysm/shared/gateway"
	"github.com/prysmaticlabs/prysm/shared/params"
	"github.com/prysmaticlabs/prysm/shared/prereq"
	"github.com/prysmaticlabs/prysm/shared/prometheus"
	"github.com/prysmaticlabs/prysm/shared/tracing"
	"github.com/prysmaticlabs/prysm/shared/version"
	accountsiface "github.com/prysmaticlabs/prysm/validator/accounts/iface"
	"github.com/prysmaticlabs/prysm/validator/accounts/wallet"
	"github.com/prysmaticlabs/prysm/validator/client"
	"github.com/prysmaticlabs/prysm/validator/db/kv"
	g "github.com/prysmaticlabs/prysm/validator/graffiti"
	"github.com/prysmaticlabs/prysm/validator/keymanager"
	"github.com/prysmaticlabs/prysm/validator/keymanager/imported"
	"github.com/prysmaticlabs/prysm/validator/pandora"
	"github.com/prysmaticlabs/prysm/validator/rpc"
	slashingprotection "github.com/prysmaticlabs/prysm/validator/slashing-protection"
	"github.com/prysmaticlabs/prysm/validator/slashing-protection/iface"
	"github.com/prysmaticlabs/prysm/validator/web"
	"github.com/sirupsen/logrus"
	"github.com/urfave/cli/v2"
	"google.golang.org/protobuf/encoding/protojson"
)

// ValidatorClient defines an instance of an Ethereum validator that manages
// the entire lifecycle of services attached to it participating in proof of stake.
type ValidatorClient struct {
	cliCtx            *cli.Context
	ctx               context.Context
	cancel            context.CancelFunc
	db                *kv.Store
	services          *shared.ServiceRegistry // Lifecycle and service store.
	lock              sync.RWMutex
	wallet            *wallet.Wallet
	walletInitialized *event.Feed
	stop              chan struct{} // Channel to wait for termination notifications.
}

// NewValidatorClient creates a new instance of the Prysm validator client.
func NewValidatorClient(cliCtx *cli.Context) (*ValidatorClient, error) {
	if err := tracing.Setup(
		"validator", // service name
		cliCtx.String(cmd.TracingProcessNameFlag.Name),
		cliCtx.String(cmd.TracingEndpointFlag.Name),
		cliCtx.Float64(cmd.TraceSampleFractionFlag.Name),
		cliCtx.Bool(cmd.EnableTracingFlag.Name),
	); err != nil {
		return nil, err
	}

	verbosity := cliCtx.String(cmd.VerbosityFlag.Name)
	level, err := logrus.ParseLevel(verbosity)
	if err != nil {
		return nil, err
	}
	logrus.SetLevel(level)

	// Warn if user's platform is not supported
	prereq.WarnIfPlatformNotSupported(cliCtx.Context)

	registry := shared.NewServiceRegistry()
	ctx, cancel := context.WithCancel(cliCtx.Context)
	validatorClient := &ValidatorClient{
		cliCtx:            cliCtx,
		ctx:               ctx,
		cancel:            cancel,
		services:          registry,
		walletInitialized: new(event.Feed),
		stop:              make(chan struct{}),
	}

	featureconfig.ConfigureValidator(cliCtx)
	cmd.ConfigureValidator(cliCtx)

	if cliCtx.IsSet(cmd.ChainConfigFileFlag.Name) {
		chainConfigFileName := cliCtx.String(cmd.ChainConfigFileFlag.Name)
		params.LoadChainConfigFile(chainConfigFileName)
	}

	// If the --web flag is enabled to administer the validator
	// client via a web portal, we start the validator client in a different way.
	if cliCtx.IsSet(flags.EnableWebFlag.Name) {
		log.Info("Enabling web portal to manage the validator client")
		if err := validatorClient.initializeForWeb(cliCtx); err != nil {
			return nil, err
		}
		return validatorClient, nil
	}

	if cliCtx.IsSet(cmd.ChainConfigFileFlag.Name) {
		chainConfigFileName := cliCtx.String(cmd.ChainConfigFileFlag.Name)
		params.LoadChainConfigFile(chainConfigFileName)
	}

	if err := validatorClient.initializeFromCLI(cliCtx); err != nil {
		return nil, err
	}

	return validatorClient, nil
}

// Start every service in the validator client.
func (c *ValidatorClient) Start() {
	c.lock.Lock()

	log.WithFields(logrus.Fields{
		"version": version.Version(),
	}).Info("Starting validator node")

	c.services.StartAll()

	stop := c.stop
	c.lock.Unlock()

	go func() {
		sigc := make(chan os.Signal, 1)
		signal.Notify(sigc, syscall.SIGINT, syscall.SIGTERM)
		defer signal.Stop(sigc)
		<-sigc
		log.Info("Got interrupt, shutting down...")
		debug.Exit(c.cliCtx) // Ensure trace and CPU profile data are flushed.
		go c.Close()
		for i := 10; i > 0; i-- {
			<-sigc
			if i > 1 {
				log.WithField("times", i-1).Info("Already shutting down, interrupt more to panic.")
			}
		}
		panic("Panic closing the validator client")
	}()

	// Wait for stop channel to be closed.
	<-stop
}

// Close handles graceful shutdown of the system.
func (c *ValidatorClient) Close() {
	c.lock.Lock()
	defer c.lock.Unlock()

	c.services.StopAll()
	log.Info("Stopping Prysm validator")
	c.cancel()
	close(c.stop)
}

func (c *ValidatorClient) initializeFromCLI(cliCtx *cli.Context) error {
	var keyManager keymanager.IKeymanager
	var err error
	if cliCtx.IsSet(flags.InteropNumValidators.Name) {
		numValidatorKeys := cliCtx.Uint64(flags.InteropNumValidators.Name)
		offset := cliCtx.Uint64(flags.InteropStartIndex.Name)
		keyManager, err = imported.NewInteropKeymanager(cliCtx.Context, offset, numValidatorKeys)
		if err != nil {
			return errors.Wrap(err, "could not generate interop keys")
		}
	} else {
		// Read the wallet from the specified path.
		w, err := wallet.OpenWalletOrElseCli(cliCtx, func(cliCtx *cli.Context) (*wallet.Wallet, error) {
			return nil, wallet.ErrNoWalletFound
		})
		if err != nil {
			return errors.Wrap(err, "could not open wallet")
		}
		c.wallet = w
		log.WithFields(logrus.Fields{
			"wallet":          w.AccountsDir(),
			"keymanager-kind": w.KeymanagerKind().String(),
		}).Info("Opened validator wallet")
		keyManager, err = w.InitializeKeymanager(cliCtx.Context, accountsiface.InitKeymanagerConfig{ListenForChanges: true})
		if err != nil {
			return errors.Wrap(err, "could not read keymanager for wallet")
		}
	}
	dataDir := cliCtx.String(flags.WalletDirFlag.Name)
	if c.wallet != nil {
		dataDir = c.wallet.AccountsDir()
	}
	if cliCtx.String(cmd.DataDirFlag.Name) != cmd.DefaultDataDir() {
		dataDir = cliCtx.String(cmd.DataDirFlag.Name)
	}
	clearFlag := cliCtx.Bool(cmd.ClearDB.Name)
	forceClearFlag := cliCtx.Bool(cmd.ForceClearDB.Name)
	if clearFlag || forceClearFlag {
		if dataDir == "" && c.wallet != nil {
			dataDir = c.wallet.AccountsDir()
			if dataDir == "" {
				log.Fatal(
					"Could not determine your system'c HOME path, please specify a --datadir you wish " +
						"to use for your validator data",
				)
			}

		}
		if err := clearDB(cliCtx.Context, dataDir, forceClearFlag); err != nil {
			return err
		}
	} else {
		dataFile := filepath.Join(dataDir, kv.ProtectionDbFileName)
		if !fileutil.FileExists(dataFile) {
			log.Warnf("Slashing protection file %s is missing.\n"+
				"If you changed your --wallet-dir or --datadir, please copy your previous \"validator.db\" file into your current --datadir.\n"+
				"Disregard this warning if this is the first time you are running this set of keys.", dataFile)
		}
	}
	log.WithField("databasePath", dataDir).Info("Checking DB")

	valDB, err := kv.NewKVStore(cliCtx.Context, dataDir, &kv.Config{
		PubKeys:         nil,
		InitialMMapSize: cliCtx.Int(cmd.BoltMMapInitialSizeFlag.Name),
	})
	if err != nil {
		return errors.Wrap(err, "could not initialize db")
	}
	c.db = valDB
	if err := valDB.RunUpMigrations(cliCtx.Context); err != nil {
		return errors.Wrap(err, "could not run database migration")
	}

	if !cliCtx.Bool(cmd.DisableMonitoringFlag.Name) {
		if err := c.registerPrometheusService(cliCtx); err != nil {
			return err
		}
	}
	if featureconfig.Get().SlasherProtection {
		if err := c.registerSlasherService(); err != nil {
			return err
		}
	}

	if err := c.registerPandoraService(cliCtx); err != nil {
		return err
	}

	if err := c.registerValidatorService(keyManager); err != nil {
		return err
	}
	if cliCtx.Bool(flags.EnableRPCFlag.Name) {
		if err := c.registerRPCService(cliCtx, keyManager); err != nil {
			return err
		}
		if err := c.registerRPCGatewayService(cliCtx); err != nil {
			return err
		}
	}
	return nil
}

func (c *ValidatorClient) initializeForWeb(cliCtx *cli.Context) error {
	var keyManager keymanager.IKeymanager
	var err error

	// Read the wallet password file from the cli context.
	if err = setWalletPasswordFilePath(cliCtx); err != nil {
		return errors.Wrap(err, "could not read wallet password file")
	}

	// Read the wallet from the specified path.
	w, err := wallet.OpenWalletOrElseCli(cliCtx, func(cliCtx *cli.Context) (*wallet.Wallet, error) {
		return nil, nil
	})
	if err != nil {
		return errors.Wrap(err, "could not open wallet")
	}
	if w != nil {
		c.wallet = w
		log.WithFields(logrus.Fields{
			"wallet":          w.AccountsDir(),
			"keymanager-kind": w.KeymanagerKind().String(),
		}).Info("Opened validator wallet")
		keyManager, err = w.InitializeKeymanager(cliCtx.Context, accountsiface.InitKeymanagerConfig{ListenForChanges: true})
		if err != nil {
			return errors.Wrap(err, "could not read keymanager for wallet")
		}
	}
	dataDir := cliCtx.String(flags.WalletDirFlag.Name)
	if c.wallet != nil {
		dataDir = c.wallet.AccountsDir()
	}
	if cliCtx.String(cmd.DataDirFlag.Name) != cmd.DefaultDataDir() {
		dataDir = cliCtx.String(cmd.DataDirFlag.Name)
	}
	clearFlag := cliCtx.Bool(cmd.ClearDB.Name)
	forceClearFlag := cliCtx.Bool(cmd.ForceClearDB.Name)

	if clearFlag || forceClearFlag {
		if dataDir == "" {
			dataDir = cmd.DefaultDataDir()
			if dataDir == "" {
				log.Fatal(
					"Could not determine your system'c HOME path, please specify a --datadir you wish " +
						"to use for your validator data",
				)
			}

		}
		if err := clearDB(cliCtx.Context, dataDir, forceClearFlag); err != nil {
			return err
		}
	}
	log.WithField("databasePath", dataDir).Info("Checking DB")
	valDB, err := kv.NewKVStore(cliCtx.Context, dataDir, &kv.Config{
		PubKeys:         nil,
		InitialMMapSize: cliCtx.Int(cmd.BoltMMapInitialSizeFlag.Name),
	})
	if err != nil {
		return errors.Wrap(err, "could not initialize db")
	}
	c.db = valDB
	if err := valDB.RunUpMigrations(cliCtx.Context); err != nil {
		return errors.Wrap(err, "could not run database migration")
	}

	if !cliCtx.Bool(cmd.DisableMonitoringFlag.Name) {
		if err := c.registerPrometheusService(cliCtx); err != nil {
			return err
		}
	}
	if featureconfig.Get().SlasherProtection {
		if err := c.registerSlasherService(); err != nil {
			return err
		}
	}
	if err := c.registerPandoraService(cliCtx); err != nil {
		return err
	}
	if err := c.registerValidatorService(keyManager); err != nil {
		return err
	}
	if err := c.registerRPCService(cliCtx, keyManager); err != nil {
		return err
	}
	if err := c.registerRPCGatewayService(cliCtx); err != nil {
		return err
	}
	gatewayHost := cliCtx.String(flags.GRPCGatewayHost.Name)
	gatewayPort := cliCtx.Int(flags.GRPCGatewayPort.Name)
	webAddress := fmt.Sprintf("http://%s:%d", gatewayHost, gatewayPort)
	log.WithField("address", webAddress).Info(
		"Starting Prysm web UI on address, open in browser to access",
	)
	return nil
}

func (c *ValidatorClient) registerPrometheusService(cliCtx *cli.Context) error {
	var additionalHandlers []prometheus.Handler
	if cliCtx.IsSet(cmd.EnableBackupWebhookFlag.Name) {
		additionalHandlers = append(
			additionalHandlers,
			prometheus.Handler{
				Path:    "/db/backup",
				Handler: backuputil.BackupHandler(c.db, cliCtx.String(cmd.BackupWebhookOutputDir.Name)),
			},
		)
	}
	service := prometheus.NewService(
		fmt.Sprintf("%s:%d", c.cliCtx.String(cmd.MonitoringHostFlag.Name), c.cliCtx.Int(flags.MonitoringPortFlag.Name)),
		c.services,
		additionalHandlers...,
	)
	logrus.AddHook(prometheus.NewLogrusCollector())
	return c.services.RegisterService(service)
}

func (c *ValidatorClient) registerValidatorService(
	keyManager keymanager.IKeymanager,
) error {
	endpoint := c.cliCtx.String(flags.BeaconRPCProviderFlag.Name)
	dataDir := c.cliCtx.String(cmd.DataDirFlag.Name)
	logValidatorBalances := !c.cliCtx.Bool(flags.DisablePenaltyRewardLogFlag.Name)
	emitAccountMetrics := !c.cliCtx.Bool(flags.DisableAccountMetricsFlag.Name)
	cert := c.cliCtx.String(flags.CertFlag.Name)
	graffiti := c.cliCtx.String(flags.GraffitiFlag.Name)
	maxCallRecvMsgSize := c.cliCtx.Int(cmd.GrpcMaxCallRecvMsgSizeFlag.Name)
	grpcRetries := c.cliCtx.Uint(flags.GrpcRetriesFlag.Name)
	grpcRetryDelay := c.cliCtx.Duration(flags.GrpcRetryDelayFlag.Name)
	var sp *slashingprotection.Service
	var protector iface.Protector
	if err := c.services.FetchService(&sp); err == nil {
		protector = sp
	}

	gStruct := &g.Graffiti{}
	var err error
	if c.cliCtx.IsSet(flags.GraffitiFileFlag.Name) {
		n := c.cliCtx.String(flags.GraffitiFileFlag.Name)
		gStruct, err = g.ParseGraffitiFile(n)
		if err != nil {
			log.WithError(err).Warn("Could not parse graffiti file")
		}
	}

	var pandoraService *pandora.Service
	if err := c.services.FetchService(&pandoraService); err != nil {
		return err
	}
	v, err := client.NewValidatorService(c.cliCtx.Context, &client.Config{
		Endpoint:                   endpoint,
		DataDir:                    dataDir,
		KeyManager:                 keyManager,
		LogValidatorBalances:       logValidatorBalances,
		EmitAccountMetrics:         emitAccountMetrics,
		CertFlag:                   cert,
		GraffitiFlag:               g.ParseHexGraffiti(graffiti),
		GrpcMaxCallRecvMsgSizeFlag: maxCallRecvMsgSize,
		GrpcRetriesFlag:            grpcRetries,
		GrpcRetryDelay:             grpcRetryDelay,
		GrpcHeadersFlag:            c.cliCtx.String(flags.GrpcHeadersFlag.Name),
		Protector:                  protector,
		ValDB:                      c.db,
		UseWeb:                     c.cliCtx.Bool(flags.EnableWebFlag.Name),
		WalletInitializedFeed:      c.walletInitialized,
		GraffitiStruct:             gStruct,
		LogDutyCountDown:           c.cliCtx.Bool(flags.EnableDutyCountDown.Name),
		PandoraService:             pandoraService,
	})
	if err != nil {
		return errors.Wrap(err, "could not initialize validator service")
	}

	return c.services.RegisterService(v)
}
func (c *ValidatorClient) registerSlasherService() error {
	endpoint := c.cliCtx.String(flags.SlasherRPCProviderFlag.Name)
	if endpoint == "" {
		return errors.New("external slasher feature flag is set but no slasher endpoint is configured")

	}
	cert := c.cliCtx.String(flags.SlasherCertFlag.Name)
	maxCallRecvMsgSize := c.cliCtx.Int(cmd.GrpcMaxCallRecvMsgSizeFlag.Name)
	grpcRetries := c.cliCtx.Uint(flags.GrpcRetriesFlag.Name)
	grpcRetryDelay := c.cliCtx.Duration(flags.GrpcRetryDelayFlag.Name)
	sp, err := slashingprotection.NewService(c.cliCtx.Context, &slashingprotection.Config{
		Endpoint:                   endpoint,
		CertFlag:                   cert,
		GrpcMaxCallRecvMsgSizeFlag: maxCallRecvMsgSize,
		GrpcRetriesFlag:            grpcRetries,
		GrpcRetryDelay:             grpcRetryDelay,
		GrpcHeadersFlag:            c.cliCtx.String(flags.GrpcHeadersFlag.Name),
	})
	if err != nil {
		return errors.Wrap(err, "could not initialize slasher service")
	}
	return c.services.RegisterService(sp)
}

func (c *ValidatorClient) registerRPCService(cliCtx *cli.Context, km keymanager.IKeymanager) error {
	var vs *client.ValidatorService
	if err := c.services.FetchService(&vs); err != nil {
		return err
	}
	validatorGatewayHost := cliCtx.String(flags.GRPCGatewayHost.Name)
	validatorGatewayPort := cliCtx.Int(flags.GRPCGatewayPort.Name)
	validatorMonitoringHost := cliCtx.String(cmd.MonitoringHostFlag.Name)
	validatorMonitoringPort := cliCtx.Int(flags.MonitoringPortFlag.Name)
	rpcHost := cliCtx.String(flags.RPCHost.Name)
	rpcPort := cliCtx.Int(flags.RPCPort.Name)
	nodeGatewayEndpoint := cliCtx.String(flags.BeaconRPCGatewayProviderFlag.Name)
	beaconClientEndpoint := cliCtx.String(flags.BeaconRPCProviderFlag.Name)
	maxCallRecvMsgSize := c.cliCtx.Int(cmd.GrpcMaxCallRecvMsgSizeFlag.Name)
	grpcRetries := c.cliCtx.Uint(flags.GrpcRetriesFlag.Name)
	grpcRetryDelay := c.cliCtx.Duration(flags.GrpcRetryDelayFlag.Name)
	walletDir := cliCtx.String(flags.WalletDirFlag.Name)
	grpcHeaders := c.cliCtx.String(flags.GrpcHeadersFlag.Name)
	clientCert := c.cliCtx.String(flags.CertFlag.Name)
	server := rpc.NewServer(cliCtx.Context, &rpc.Config{
		ValDB:                    c.db,
		Host:                     rpcHost,
		Port:                     fmt.Sprintf("%d", rpcPort),
		WalletInitializedFeed:    c.walletInitialized,
		ValidatorService:         vs,
		SyncChecker:              vs,
		GenesisFetcher:           vs,
		NodeGatewayEndpoint:      nodeGatewayEndpoint,
		WalletDir:                walletDir,
		Wallet:                   c.wallet,
		Keymanager:               km,
		ValidatorGatewayHost:     validatorGatewayHost,
		ValidatorGatewayPort:     validatorGatewayPort,
		ValidatorMonitoringHost:  validatorMonitoringHost,
		ValidatorMonitoringPort:  validatorMonitoringPort,
		BeaconClientEndpoint:     beaconClientEndpoint,
		ClientMaxCallRecvMsgSize: maxCallRecvMsgSize,
		ClientGrpcRetries:        grpcRetries,
		ClientGrpcRetryDelay:     grpcRetryDelay,
		ClientGrpcHeaders:        strings.Split(grpcHeaders, ","),
		ClientWithCert:           clientCert,
	})
	return c.services.RegisterService(server)
}

func (c *ValidatorClient) registerRPCGatewayService(cliCtx *cli.Context) error {
	gatewayHost := cliCtx.String(flags.GRPCGatewayHost.Name)
	if gatewayHost != flags.DefaultGatewayHost {
		log.WithField("web-host", gatewayHost).Warn(
			"You are using a non-default web host. Web traffic is served by HTTP, so be wary of " +
				"changing this parameter if you are exposing this host to the Internet!",
		)
	}
	gatewayPort := cliCtx.Int(flags.GRPCGatewayPort.Name)
	rpcHost := cliCtx.String(flags.RPCHost.Name)
	rpcPort := cliCtx.Int(flags.RPCPort.Name)
	rpcAddr := fmt.Sprintf("%s:%d", rpcHost, rpcPort)
	gatewayAddress := fmt.Sprintf("%s:%d", gatewayHost, gatewayPort)
	allowedOrigins := strings.Split(cliCtx.String(flags.GPRCGatewayCorsDomain.Name), ",")
	maxCallSize := cliCtx.Uint64(cmd.GrpcMaxCallRecvMsgSizeFlag.Name)

	registrations := []gateway.PbHandlerRegistration{
		pb.RegisterAuthHandler,
		pb.RegisterWalletHandler,
		pb.RegisterHealthHandler,
		pb.RegisterAccountsHandler,
		pb.RegisterBeaconHandler,
		pb.RegisterSlashingProtectionHandler,
	}
	mux := gwruntime.NewServeMux(
		gwruntime.WithMarshalerOption(gwruntime.MIMEWildcard, &gwruntime.HTTPBodyMarshaler{
			Marshaler: &gwruntime.JSONPb{
				MarshalOptions: protojson.MarshalOptions{
					EmitUnpopulated: true,
				},
				UnmarshalOptions: protojson.UnmarshalOptions{
					DiscardUnknown: true,
				},
			},
		}),
		gwruntime.WithMarshalerOption(
			"text/event-stream", &gwruntime.EventSourceJSONPb{},
		),
	)
	muxHandler := func(h http.Handler, w http.ResponseWriter, req *http.Request) {
		if strings.HasPrefix(req.URL.Path, "/api") {
			http.StripPrefix("/api", h).ServeHTTP(w, req)
		} else {
			web.Handler(w, req)
		}
	}

	pbHandler := gateway.PbMux{
		Registrations: registrations,
		Patterns:      []string{"/accounts/", "/v2/"},
		Mux:           mux,
	}

	gw := gateway.New(
		cliCtx.Context,
		[]gateway.PbMux{pbHandler},
		muxHandler,
		rpcAddr,
		gatewayAddress,
	).WithAllowedOrigins(allowedOrigins).WithMaxCallRecvMsgSize(maxCallSize)

	return c.services.RegisterService(gw)
}

func (c *ValidatorClient) registerPandoraService(cliCtx *cli.Context) error {
	var endpoint string
	if cliCtx.String(pandora.PandoraRpcIpcProviderFlag.Name) != "" {
		log.WithField("ipcPath", cliCtx.String(pandora.PandoraRpcIpcProviderFlag.Name)).Info("Pandora ipc file path")
		ipcFilePath := cliCtx.String(pandora.PandoraRpcIpcProviderFlag.Name)
		absFilePath, err := fileutil.ExpandPath(ipcFilePath)
		if err != nil {
			return errors.Wrap(err, "invalid ipc path")
		}
		if !fileutil.FileExists(absFilePath) {
			return errors.New("File for IPC socket/pipe of pandora client does not exists")
		}
		endpoint = absFilePath
	}
	if endpoint == "" && cliCtx.String(pandora.PandoraRpcHttpProviderFlag.Name) != "" {
		log.WithField("httpEndpoint", cliCtx.String(pandora.PandoraRpcHttpProviderFlag.Name)).Info("Pandora http endpoint")
		endpoint = cliCtx.String(pandora.PandoraRpcHttpProviderFlag.Name)
	}

	dialRPCFn := func(endpoint string) (*pandora.PandoraClient, error) {
		rpcClient, err := gethRpc.Dial(endpoint)
		if err != nil {
			return nil, errors.Wrap(err, "could not dial node")
		}
		pandoraClient := pandora.NewClient(rpcClient)
		return pandoraClient, nil
	}

	pandoraService, err := pandora.NewService(c.ctx, endpoint, dialRPCFn)
	if err != nil {
		return err
	}
	return c.services.RegisterService(pandoraService)
}

func setWalletPasswordFilePath(cliCtx *cli.Context) error {
	walletDir := cliCtx.String(flags.WalletDirFlag.Name)
	defaultWalletPasswordFilePath := filepath.Join(walletDir, wallet.DefaultWalletPasswordFile)
	if fileutil.FileExists(defaultWalletPasswordFilePath) {
		// Ensure file has proper permissions.
		hasPerms, err := fileutil.HasReadWritePermissions(defaultWalletPasswordFilePath)
		if err != nil {
			return err
		}
		if !hasPerms {
			return fmt.Errorf(
				"wallet password file %s does not have proper 0600 permissions",
				defaultWalletPasswordFilePath,
			)
		}

		// Set the filepath into the cli context.
		if err := cliCtx.Set(flags.WalletPasswordFileFlag.Name, defaultWalletPasswordFilePath); err != nil {
			return errors.Wrap(err, "could not set default wallet password file path")
		}
	}
	return nil
}

func clearDB(ctx context.Context, dataDir string, force bool) error {
	var err error
	clearDBConfirmed := force

	if !force {
		actionText := "This will delete your validator's historical actions database stored in your data directory. " +
			"This may lead to potential slashing - do you want to proceed? (Y/N)"
		deniedText := "The historical actions database will not be deleted. No changes have been made."
		clearDBConfirmed, err = cmd.ConfirmAction(actionText, deniedText)
		if err != nil {
			return errors.Wrapf(err, "Could not clear DB in dir %s", dataDir)
		}
	}

	if clearDBConfirmed {
		valDB, err := kv.NewKVStore(ctx, dataDir, &kv.Config{})
		if err != nil {
			return errors.Wrapf(err, "Could not create DB in dir %s", dataDir)
		}
		if err := valDB.Close(); err != nil {
			return errors.Wrapf(err, "could not close DB in dir %s", dataDir)
		}

		log.Warning("Removing database")
		if err := valDB.ClearDB(); err != nil {
			return errors.Wrapf(err, "Could not clear DB in dir %s", dataDir)
		}
	}

	return nil
}<|MERGE_RESOLUTION|>--- conflicted
+++ resolved
@@ -14,11 +14,7 @@
 	"sync"
 	"syscall"
 
-<<<<<<< HEAD
-	gethRpc "github.com/ethereum/go-ethereum/rpc"
-=======
 	gwruntime "github.com/grpc-ecosystem/grpc-gateway/v2/runtime"
->>>>>>> 8bca66ac
 	"github.com/pkg/errors"
 	"github.com/prysmaticlabs/prysm/cmd/validator/flags"
 	pb "github.com/prysmaticlabs/prysm/proto/validator/accounts/v2"
@@ -42,7 +38,6 @@
 	g "github.com/prysmaticlabs/prysm/validator/graffiti"
 	"github.com/prysmaticlabs/prysm/validator/keymanager"
 	"github.com/prysmaticlabs/prysm/validator/keymanager/imported"
-	"github.com/prysmaticlabs/prysm/validator/pandora"
 	"github.com/prysmaticlabs/prysm/validator/rpc"
 	slashingprotection "github.com/prysmaticlabs/prysm/validator/slashing-protection"
 	"github.com/prysmaticlabs/prysm/validator/slashing-protection/iface"
@@ -257,11 +252,6 @@
 			return err
 		}
 	}
-
-	if err := c.registerPandoraService(cliCtx); err != nil {
-		return err
-	}
-
 	if err := c.registerValidatorService(keyManager); err != nil {
 		return err
 	}
@@ -350,9 +340,6 @@
 		if err := c.registerSlasherService(); err != nil {
 			return err
 		}
-	}
-	if err := c.registerPandoraService(cliCtx); err != nil {
-		return err
 	}
 	if err := c.registerValidatorService(keyManager); err != nil {
 		return err
@@ -420,10 +407,6 @@
 		}
 	}
 
-	var pandoraService *pandora.Service
-	if err := c.services.FetchService(&pandoraService); err != nil {
-		return err
-	}
 	v, err := client.NewValidatorService(c.cliCtx.Context, &client.Config{
 		Endpoint:                   endpoint,
 		DataDir:                    dataDir,
@@ -442,7 +425,6 @@
 		WalletInitializedFeed:      c.walletInitialized,
 		GraffitiStruct:             gStruct,
 		LogDutyCountDown:           c.cliCtx.Bool(flags.EnableDutyCountDown.Name),
-		PandoraService:             pandoraService,
 	})
 	if err != nil {
 		return errors.Wrap(err, "could not initialize validator service")
@@ -583,41 +565,6 @@
 	return c.services.RegisterService(gw)
 }
 
-func (c *ValidatorClient) registerPandoraService(cliCtx *cli.Context) error {
-	var endpoint string
-	if cliCtx.String(pandora.PandoraRpcIpcProviderFlag.Name) != "" {
-		log.WithField("ipcPath", cliCtx.String(pandora.PandoraRpcIpcProviderFlag.Name)).Info("Pandora ipc file path")
-		ipcFilePath := cliCtx.String(pandora.PandoraRpcIpcProviderFlag.Name)
-		absFilePath, err := fileutil.ExpandPath(ipcFilePath)
-		if err != nil {
-			return errors.Wrap(err, "invalid ipc path")
-		}
-		if !fileutil.FileExists(absFilePath) {
-			return errors.New("File for IPC socket/pipe of pandora client does not exists")
-		}
-		endpoint = absFilePath
-	}
-	if endpoint == "" && cliCtx.String(pandora.PandoraRpcHttpProviderFlag.Name) != "" {
-		log.WithField("httpEndpoint", cliCtx.String(pandora.PandoraRpcHttpProviderFlag.Name)).Info("Pandora http endpoint")
-		endpoint = cliCtx.String(pandora.PandoraRpcHttpProviderFlag.Name)
-	}
-
-	dialRPCFn := func(endpoint string) (*pandora.PandoraClient, error) {
-		rpcClient, err := gethRpc.Dial(endpoint)
-		if err != nil {
-			return nil, errors.Wrap(err, "could not dial node")
-		}
-		pandoraClient := pandora.NewClient(rpcClient)
-		return pandoraClient, nil
-	}
-
-	pandoraService, err := pandora.NewService(c.ctx, endpoint, dialRPCFn)
-	if err != nil {
-		return err
-	}
-	return c.services.RegisterService(pandoraService)
-}
-
 func setWalletPasswordFilePath(cliCtx *cli.Context) error {
 	walletDir := cliCtx.String(flags.WalletDirFlag.Name)
 	defaultWalletPasswordFilePath := filepath.Join(walletDir, wallet.DefaultWalletPasswordFile)
