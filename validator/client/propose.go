package client

// Validator client proposer functions.
import (
	"context"
	"fmt"
	"github.com/ethereum/go-ethereum/common"
	"github.com/ethereum/go-ethereum/rlp"
	"github.com/prysmaticlabs/prysm/validator/pandora"
	"golang.org/x/crypto/sha3"
	"time"

<<<<<<< HEAD
	eth1Types "github.com/ethereum/go-ethereum/core/types"
	pbtypes "github.com/gogo/protobuf/types"
=======
>>>>>>> 8bca66ac
	"github.com/pkg/errors"
	types "github.com/prysmaticlabs/eth2-types"
	"github.com/prysmaticlabs/prysm/beacon-chain/core/helpers"
	ethpb "github.com/prysmaticlabs/prysm/proto/eth/v1alpha1"
	validatorpb "github.com/prysmaticlabs/prysm/proto/validator/accounts/v2"
	"github.com/prysmaticlabs/prysm/shared/bls"
	"github.com/prysmaticlabs/prysm/shared/bytesutil"
	"github.com/prysmaticlabs/prysm/shared/mputil"
	"github.com/prysmaticlabs/prysm/shared/params"
	"github.com/prysmaticlabs/prysm/shared/rand"
	"github.com/prysmaticlabs/prysm/shared/timeutils"
	"github.com/prysmaticlabs/prysm/validator/client/iface"
	"github.com/sirupsen/logrus"
	"go.opencensus.io/trace"
	"google.golang.org/protobuf/types/known/emptypb"
)

var (
	// errInvalidHeaderHash is returned if the header hash does not match with incoming header hash
	errInvalidHeaderHash = errors.New("invalid header hash")
	// errInvalidSlot is returned if the current slot does not match with incoming slot
	errInvalidSlot = errors.New("invalid slot")
	// errInvalidEpoch is returned if the epoch does not match with incoming epoch
	errInvalidEpoch = errors.New("invalid epoch")
	// errInvalidProposerIndex is returned if the proposer index does not match with incoming proposer index
	errInvalidProposerIndex = errors.New("invalid proposer index")
	// errInvalidTimestamp is returned if the timestamp of a block is higher than the current time
	errInvalidTimestamp = errors.New("invalid timestamp")
)

type signingFunc func(context.Context, *validatorpb.SignRequest) (bls.Signature, error)

const domainDataErr = "could not get domain data"
const signingRootErr = "could not get signing root"
const signExitErr = "could not sign voluntary exit proposal"

// ProposeBlock proposes a new beacon block for a given slot. This method collects the
// previous beacon block, any pending deposits, and ETH1 data from the beacon
// chain node to construct the new block. The new block is then processed with
// the state root computation, and finally signed by the validator before being
// sent back to the beacon node for broadcasting.
func (v *validator) ProposeBlock(ctx context.Context, slot types.Slot, pubKey [48]byte) {
	if slot == 0 {
		log.Debug("Assigned to genesis slot, skipping proposal")
		return
	}
	lock := mputil.NewMultilock(fmt.Sprint(iface.RoleProposer), string(pubKey[:]))
	lock.Lock()
	defer lock.Unlock()
	ctx, span := trace.StartSpan(ctx, "validator.ProposeBlock")
	defer span.End()
	fmtKey := fmt.Sprintf("%#x", pubKey[:])

	span.AddAttributes(trace.StringAttribute("validator", fmt.Sprintf("%#x", pubKey)))
	log := log.WithField("pubKey", fmt.Sprintf("%#x", bytesutil.Trunc(pubKey[:])))

	// Sign randao reveal, it's used to request block from beacon node
	epoch := types.Epoch(slot / params.BeaconConfig().SlotsPerEpoch)
	randaoReveal, err := v.signRandaoReveal(ctx, pubKey, epoch)
	if err != nil {
		log.WithError(err).Error("Failed to sign randao reveal")
		if v.emitAccountMetrics {
			ValidatorProposeFailVec.WithLabelValues(fmtKey).Inc()
		}
		return
	}

	g, err := v.getGraffiti(ctx, pubKey)
	if err != nil {
		// Graffiti is not a critical enough to fail block production and cause
		// validator to miss block reward. When failed, validator should continue
		// to produce the block.
		log.WithError(err).Warn("Could not get graffiti")
	}

	// Request block from beacon node
	b, err := v.validatorClient.GetBlock(ctx, &ethpb.BlockRequest{
		Slot:         slot,
		RandaoReveal: randaoReveal,
		Graffiti:     g,
	})
	if err != nil {
		log.WithField("blockSlot", slot).WithError(err).Error("Failed to request block from beacon node")
		if v.emitAccountMetrics {
			ValidatorProposeFailVec.WithLabelValues(fmtKey).Inc()
		}
		return
	}

	// processPandoraShardHeader method process the block header from pandora chain
	if status, err := v.processPandoraShardHeader(ctx, b, slot, epoch, pubKey); !status || err != nil {
		log.WithError(err).Error("Failed to process pandora chain shard header")
		if v.emitAccountMetrics {
			ValidatorProposeFailVec.WithLabelValues(fmtKey).Inc()
		}
		return
	}

	// Sign returned block from beacon node
	sig, domain, err := v.signBlock(ctx, pubKey, epoch, b)
	if err != nil {
		log.WithError(err).Error("Failed to sign block")
		if v.emitAccountMetrics {
			ValidatorProposeFailVec.WithLabelValues(fmtKey).Inc()
		}
		return
	}
	blk := &ethpb.SignedBeaconBlock{
		Block:     b,
		Signature: sig,
	}

	signingRoot, err := helpers.ComputeSigningRoot(b, domain.SignatureDomain)
	if err != nil {
		if v.emitAccountMetrics {
			ValidatorProposeFailVec.WithLabelValues(fmtKey).Inc()
		}
		log.WithError(err).Error("Failed to compute signing root for block")
		return
	}

	if err := v.preBlockSignValidations(ctx, pubKey, b, signingRoot); err != nil {
		log.WithFields(
			blockLogFields(pubKey, b, nil),
		).WithError(err).Error("Failed block slashing protection check")
		return
	}

	if err := v.postBlockSignUpdate(ctx, pubKey, blk, signingRoot); err != nil {
		log.WithFields(
			blockLogFields(pubKey, b, sig),
		).WithError(err).Error("Failed block slashing protection check")
		return
	}

	// Propose and broadcast block via beacon node
	blkResp, err := v.validatorClient.ProposeBlock(ctx, blk)
	if err != nil {
		log.WithError(err).Error("Failed to propose block")
		if v.emitAccountMetrics {
			ValidatorProposeFailVec.WithLabelValues(fmtKey).Inc()
		}
		return
	}

	span.AddAttributes(
		trace.StringAttribute("blockRoot", fmt.Sprintf("%#x", blkResp.BlockRoot)),
		trace.Int64Attribute("numDeposits", int64(len(b.Body.Deposits))),
		trace.Int64Attribute("numAttestations", int64(len(b.Body.Attestations))),
	)

	blkRoot := fmt.Sprintf("%#x", bytesutil.Trunc(blkResp.BlockRoot))
	log.WithFields(logrus.Fields{
		"slot":            b.Slot,
		"blockRoot":       blkRoot,
		"numAttestations": len(b.Body.Attestations),
		"numDeposits":     len(b.Body.Deposits),
		"graffiti":        string(b.Body.Graffiti),
	}).Info("Submitted new block")

	if v.emitAccountMetrics {
		ValidatorProposeSuccessVec.WithLabelValues(fmtKey).Inc()
	}
}

// ProposeExit performs a voluntary exit on a validator.
// The exit is signed by the validator before being sent to the beacon node for broadcasting.
func ProposeExit(
	ctx context.Context,
	validatorClient ethpb.BeaconNodeValidatorClient,
	nodeClient ethpb.NodeClient,
	signer signingFunc,
	pubKey []byte,
) error {
	ctx, span := trace.StartSpan(ctx, "validator.ProposeExit")
	defer span.End()

	indexResponse, err := validatorClient.ValidatorIndex(ctx, &ethpb.ValidatorIndexRequest{PublicKey: pubKey})
	if err != nil {
		return errors.Wrap(err, "gRPC call to get validator index failed")
	}
	genesisResponse, err := nodeClient.GetGenesis(ctx, &emptypb.Empty{})
	if err != nil {
		return errors.Wrap(err, "gRPC call to get genesis time failed")
	}
	totalSecondsPassed := timeutils.Now().Unix() - genesisResponse.GenesisTime.Seconds
	currentEpoch := types.Epoch(uint64(totalSecondsPassed) / uint64(params.BeaconConfig().SlotsPerEpoch.Mul(params.BeaconConfig().SecondsPerSlot)))

	exit := &ethpb.VoluntaryExit{Epoch: currentEpoch, ValidatorIndex: indexResponse.Index}
	sig, err := signVoluntaryExit(ctx, validatorClient, signer, pubKey, exit)
	if err != nil {
		return errors.Wrap(err, "failed to sign voluntary exit")
	}

	signedExit := &ethpb.SignedVoluntaryExit{Exit: exit, Signature: sig}
	exitResp, err := validatorClient.ProposeExit(ctx, signedExit)
	if err != nil {
		return errors.Wrap(err, "failed to propose voluntary exit")
	}

	span.AddAttributes(
		trace.StringAttribute("exitRoot", fmt.Sprintf("%#x", exitResp.ExitRoot)),
	)

	return nil
}

// Sign randao reveal with randao domain and private key.
func (v *validator) signRandaoReveal(ctx context.Context, pubKey [48]byte, epoch types.Epoch) ([]byte, error) {
	domain, err := v.domainData(ctx, epoch, params.BeaconConfig().DomainRandao[:])
	if err != nil {
		return nil, errors.Wrap(err, domainDataErr)
	}
	if domain == nil {
		return nil, errors.New(domainDataErr)
	}

	var randaoReveal bls.Signature
	sszUint := types.SSZUint64(epoch)
	root, err := helpers.ComputeSigningRoot(&sszUint, domain.SignatureDomain)
	if err != nil {
		return nil, err
	}
	randaoReveal, err = v.keyManager.Sign(ctx, &validatorpb.SignRequest{
		PublicKey:       pubKey[:],
		SigningRoot:     root[:],
		SignatureDomain: domain.SignatureDomain,
		Object:          &validatorpb.SignRequest_Epoch{Epoch: epoch},
	})
	if err != nil {
		return nil, err
	}
	return randaoReveal.Marshal(), nil
}

// Sign block with proposer domain and private key.
func (v *validator) signBlock(ctx context.Context, pubKey [48]byte, epoch types.Epoch, b *ethpb.BeaconBlock) ([]byte, *ethpb.DomainResponse, error) {
	domain, err := v.domainData(ctx, epoch, params.BeaconConfig().DomainBeaconProposer[:])
	if err != nil {
		return nil, nil, errors.Wrap(err, domainDataErr)
	}
	if domain == nil {
		return nil, nil, errors.New(domainDataErr)
	}

	var sig bls.Signature
	blockRoot, err := helpers.ComputeSigningRoot(b, domain.SignatureDomain)
	if err != nil {
		return nil, nil, errors.Wrap(err, signingRootErr)
	}
	sig, err = v.keyManager.Sign(ctx, &validatorpb.SignRequest{
		PublicKey:       pubKey[:],
		SigningRoot:     blockRoot[:],
		SignatureDomain: domain.SignatureDomain,
		Object:          &validatorpb.SignRequest_Block{Block: b},
	})
	if err != nil {
		return nil, nil, errors.Wrap(err, "could not sign block proposal")
	}
	return sig.Marshal(), domain, nil
}

// Sign voluntary exit with proposer domain and private key.
func signVoluntaryExit(
	ctx context.Context,
	validatorClient ethpb.BeaconNodeValidatorClient,
	signer signingFunc,
	pubKey []byte,
	exit *ethpb.VoluntaryExit,
) ([]byte, error) {
	req := &ethpb.DomainRequest{
		Epoch:  exit.Epoch,
		Domain: params.BeaconConfig().DomainVoluntaryExit[:],
	}

	domain, err := validatorClient.DomainData(ctx, req)
	if err != nil {
		return nil, errors.Wrap(err, domainDataErr)
	}
	if domain == nil {
		return nil, errors.New(domainDataErr)
	}

	exitRoot, err := helpers.ComputeSigningRoot(exit, domain.SignatureDomain)
	if err != nil {
		return nil, errors.Wrap(err, signingRootErr)
	}

	sig, err := signer(ctx, &validatorpb.SignRequest{
		PublicKey:       pubKey,
		SigningRoot:     exitRoot[:],
		SignatureDomain: domain.SignatureDomain,
		Object:          &validatorpb.SignRequest_Exit{Exit: exit},
	})
	if err != nil {
		return nil, errors.Wrap(err, signExitErr)
	}
	return sig.Marshal(), nil
}

// Gets the graffiti from cli or file for the validator public key.
func (v *validator) getGraffiti(ctx context.Context, pubKey [48]byte) ([]byte, error) {
	// When specified, default graffiti from the command line takes the first priority.
	if len(v.graffiti) != 0 {
		return v.graffiti, nil
	}

	if v.graffitiStruct == nil {
		return nil, errors.New("graffitiStruct can't be nil")
	}

	// When specified, individual validator specified graffiti takes the second priority.
	idx, err := v.validatorClient.ValidatorIndex(ctx, &ethpb.ValidatorIndexRequest{PublicKey: pubKey[:]})
	if err != nil {
		return []byte{}, err
	}
	g, ok := v.graffitiStruct.Specific[idx.Index]
	if ok {
		return []byte(g), nil
	}

	// When specified, a graffiti from the ordered list in the file take third priority.
	if v.graffitiOrderedIndex < uint64(len(v.graffitiStruct.Ordered)) {
		graffiti := v.graffitiStruct.Ordered[v.graffitiOrderedIndex]
		v.graffitiOrderedIndex = v.graffitiOrderedIndex + 1
		err := v.db.SaveGraffitiOrderedIndex(ctx, v.graffitiOrderedIndex)
		if err != nil {
			return nil, errors.Wrap(err, "failed to update graffiti ordered index")
		}
		return []byte(graffiti), nil
	}

	// When specified, a graffiti from the random list in the file take fourth priority.
	if len(v.graffitiStruct.Random) != 0 {
		r := rand.NewGenerator()
		r.Seed(time.Now().Unix())
		i := r.Uint64() % uint64(len(v.graffitiStruct.Random))
		return []byte(v.graffitiStruct.Random[i]), nil
	}

	// Finally, default graffiti if specified in the file will be used.
	if v.graffitiStruct.Default != "" {
		return []byte(v.graffitiStruct.Default), nil
	}

	return []byte{}, nil
}

// processPandoraShardHeader method does the following tasks:
// - Get pandora block header, header hash, extraData from remote pandora node
// - Validate block header hash and extraData fields
// - Signs header hash using a validator key
// - Submit signature and header to pandora node
func (v *validator) processPandoraShardHeader(ctx context.Context, beaconBlk *ethpb.BeaconBlock,
	slot types.Slot, epoch types.Epoch, pubKey [48]byte) (bool, error) {

	fmtKey := fmt.Sprintf("%#x", pubKey[:])
	// Request for pandora chain header
	header, headerHash, extraData, err := v.pandoraService.GetShardBlockHeader(ctx)
	if err != nil {
		log.WithField("blockSlot", slot).WithError(err).Error("Failed to request block from pandora node")
		if v.emitAccountMetrics {
			ValidatorProposeFailVec.WithLabelValues(fmtKey).Inc()
		}
		return false, err
	}
	// Validate pandora chain header hash, extraData fields
	if err := v.verifyPandoraShardHeader(beaconBlk, slot, epoch, header, headerHash, extraData); err != nil {
		log.WithField("blockSlot", slot).WithError(err).Error("Failed to validate pandora block header")
		if v.emitAccountMetrics {
			ValidatorProposeFailVec.WithLabelValues(fmtKey).Inc()
		}
		return false, err
	}
	headerHashSig, err := v.keyManager.Sign(ctx, &validatorpb.SignRequest{
		PublicKey:       pubKey[:],
		SigningRoot:     headerHash[:],
		SignatureDomain: nil,
		Object:          nil,
	})
	//compressedSig := headerHashSig.Marshal()
	if err != nil {
		log.WithField("blockSlot", slot).WithError(err).Error("Failed to sign pandora header hash")
		if v.emitAccountMetrics {
			ValidatorProposeFailVec.WithLabelValues(fmtKey).Inc()
		}
		return false, err
	}
	header.MixDigest = common.BytesToHash(headerHashSig.Marshal())
	var headerHashSig96Bytes [96]byte
	copy(headerHashSig96Bytes[:], headerHashSig.Marshal())
	return v.pandoraService.SubmitShardBlockHeader(ctx, header.Nonce.Uint64(), headerHash, headerHashSig96Bytes)
}

// verifyPandoraShardHeader verifies pandora sharding chain header hash and extraData field
func (v *validator) verifyPandoraShardHeader(beaconBlk *ethpb.BeaconBlock, slot types.Slot, epoch types.Epoch,
	header *eth1Types.Header, headerHash common.Hash, extraData *pandora.ExtraData) error {

	// verify header hash
	if sealHash(header) != headerHash {
		log.WithError(errInvalidHeaderHash).Error("invalid header hash from pandora chain")
		return errInvalidHeaderHash
	}
	// verify timestamp. Timestamp should not be future time
	if header.Time >= uint64(timeutils.Now().Unix()) {
		log.WithError(errInvalidTimestamp).Error("invalid timestamp from pandora chain")
		return errInvalidTimestamp
	}
	// verify slot number
	if extraData.Slot != uint64(slot) {
		log.WithError(errInvalidSlot).Error("invalid slot from pandora chain")
		return errInvalidSlot
	}
	// verify epoch number
	if extraData.Epoch != uint64(epoch) {
		log.WithError(errInvalidEpoch).Error("invalid epoch from pandora chain")
		return errInvalidEpoch
	}
	// verify proposer index
	//if extraData.ProposerIndex != uint64(beaconBlk.ProposerIndex) {
	//	log.WithError(errInvalidProposerIndex).Error("invalid proposer index from pandora chain")
	//	return errInvalidProposerIndex
	//}

	return nil
}

// SealHash returns the hash of a block prior to it being sealed.
func sealHash(header *eth1Types.Header) (hash common.Hash) {
	hasher := sha3.NewLegacyKeccak256()

	if err := rlp.Encode(hasher, []interface{}{
		header.ParentHash,
		header.UncleHash,
		header.Coinbase,
		header.Root,
		header.TxHash,
		header.ReceiptHash,
		header.Bloom,
		header.Difficulty,
		header.Number,
		header.GasLimit,
		header.GasUsed,
		header.Time,
		header.Extra,
	}); err != nil {
		return eth1Types.EmptyRootHash
	}
	hasher.Sum(hash[:0])
	return hash
}<|MERGE_RESOLUTION|>--- conflicted
+++ resolved
@@ -4,17 +4,8 @@
 import (
 	"context"
 	"fmt"
-	"github.com/ethereum/go-ethereum/common"
-	"github.com/ethereum/go-ethereum/rlp"
-	"github.com/prysmaticlabs/prysm/validator/pandora"
-	"golang.org/x/crypto/sha3"
 	"time"
 
-<<<<<<< HEAD
-	eth1Types "github.com/ethereum/go-ethereum/core/types"
-	pbtypes "github.com/gogo/protobuf/types"
-=======
->>>>>>> 8bca66ac
 	"github.com/pkg/errors"
 	types "github.com/prysmaticlabs/eth2-types"
 	"github.com/prysmaticlabs/prysm/beacon-chain/core/helpers"
@@ -32,19 +23,6 @@
 	"google.golang.org/protobuf/types/known/emptypb"
 )
 
-var (
-	// errInvalidHeaderHash is returned if the header hash does not match with incoming header hash
-	errInvalidHeaderHash = errors.New("invalid header hash")
-	// errInvalidSlot is returned if the current slot does not match with incoming slot
-	errInvalidSlot = errors.New("invalid slot")
-	// errInvalidEpoch is returned if the epoch does not match with incoming epoch
-	errInvalidEpoch = errors.New("invalid epoch")
-	// errInvalidProposerIndex is returned if the proposer index does not match with incoming proposer index
-	errInvalidProposerIndex = errors.New("invalid proposer index")
-	// errInvalidTimestamp is returned if the timestamp of a block is higher than the current time
-	errInvalidTimestamp = errors.New("invalid timestamp")
-)
-
 type signingFunc func(context.Context, *validatorpb.SignRequest) (bls.Signature, error)
 
 const domainDataErr = "could not get domain data"
@@ -98,15 +76,6 @@
 	})
 	if err != nil {
 		log.WithField("blockSlot", slot).WithError(err).Error("Failed to request block from beacon node")
-		if v.emitAccountMetrics {
-			ValidatorProposeFailVec.WithLabelValues(fmtKey).Inc()
-		}
-		return
-	}
-
-	// processPandoraShardHeader method process the block header from pandora chain
-	if status, err := v.processPandoraShardHeader(ctx, b, slot, epoch, pubKey); !status || err != nil {
-		log.WithError(err).Error("Failed to process pandora chain shard header")
 		if v.emitAccountMetrics {
 			ValidatorProposeFailVec.WithLabelValues(fmtKey).Inc()
 		}
@@ -361,108 +330,4 @@
 	}
 
 	return []byte{}, nil
-}
-
-// processPandoraShardHeader method does the following tasks:
-// - Get pandora block header, header hash, extraData from remote pandora node
-// - Validate block header hash and extraData fields
-// - Signs header hash using a validator key
-// - Submit signature and header to pandora node
-func (v *validator) processPandoraShardHeader(ctx context.Context, beaconBlk *ethpb.BeaconBlock,
-	slot types.Slot, epoch types.Epoch, pubKey [48]byte) (bool, error) {
-
-	fmtKey := fmt.Sprintf("%#x", pubKey[:])
-	// Request for pandora chain header
-	header, headerHash, extraData, err := v.pandoraService.GetShardBlockHeader(ctx)
-	if err != nil {
-		log.WithField("blockSlot", slot).WithError(err).Error("Failed to request block from pandora node")
-		if v.emitAccountMetrics {
-			ValidatorProposeFailVec.WithLabelValues(fmtKey).Inc()
-		}
-		return false, err
-	}
-	// Validate pandora chain header hash, extraData fields
-	if err := v.verifyPandoraShardHeader(beaconBlk, slot, epoch, header, headerHash, extraData); err != nil {
-		log.WithField("blockSlot", slot).WithError(err).Error("Failed to validate pandora block header")
-		if v.emitAccountMetrics {
-			ValidatorProposeFailVec.WithLabelValues(fmtKey).Inc()
-		}
-		return false, err
-	}
-	headerHashSig, err := v.keyManager.Sign(ctx, &validatorpb.SignRequest{
-		PublicKey:       pubKey[:],
-		SigningRoot:     headerHash[:],
-		SignatureDomain: nil,
-		Object:          nil,
-	})
-	//compressedSig := headerHashSig.Marshal()
-	if err != nil {
-		log.WithField("blockSlot", slot).WithError(err).Error("Failed to sign pandora header hash")
-		if v.emitAccountMetrics {
-			ValidatorProposeFailVec.WithLabelValues(fmtKey).Inc()
-		}
-		return false, err
-	}
-	header.MixDigest = common.BytesToHash(headerHashSig.Marshal())
-	var headerHashSig96Bytes [96]byte
-	copy(headerHashSig96Bytes[:], headerHashSig.Marshal())
-	return v.pandoraService.SubmitShardBlockHeader(ctx, header.Nonce.Uint64(), headerHash, headerHashSig96Bytes)
-}
-
-// verifyPandoraShardHeader verifies pandora sharding chain header hash and extraData field
-func (v *validator) verifyPandoraShardHeader(beaconBlk *ethpb.BeaconBlock, slot types.Slot, epoch types.Epoch,
-	header *eth1Types.Header, headerHash common.Hash, extraData *pandora.ExtraData) error {
-
-	// verify header hash
-	if sealHash(header) != headerHash {
-		log.WithError(errInvalidHeaderHash).Error("invalid header hash from pandora chain")
-		return errInvalidHeaderHash
-	}
-	// verify timestamp. Timestamp should not be future time
-	if header.Time >= uint64(timeutils.Now().Unix()) {
-		log.WithError(errInvalidTimestamp).Error("invalid timestamp from pandora chain")
-		return errInvalidTimestamp
-	}
-	// verify slot number
-	if extraData.Slot != uint64(slot) {
-		log.WithError(errInvalidSlot).Error("invalid slot from pandora chain")
-		return errInvalidSlot
-	}
-	// verify epoch number
-	if extraData.Epoch != uint64(epoch) {
-		log.WithError(errInvalidEpoch).Error("invalid epoch from pandora chain")
-		return errInvalidEpoch
-	}
-	// verify proposer index
-	//if extraData.ProposerIndex != uint64(beaconBlk.ProposerIndex) {
-	//	log.WithError(errInvalidProposerIndex).Error("invalid proposer index from pandora chain")
-	//	return errInvalidProposerIndex
-	//}
-
-	return nil
-}
-
-// SealHash returns the hash of a block prior to it being sealed.
-func sealHash(header *eth1Types.Header) (hash common.Hash) {
-	hasher := sha3.NewLegacyKeccak256()
-
-	if err := rlp.Encode(hasher, []interface{}{
-		header.ParentHash,
-		header.UncleHash,
-		header.Coinbase,
-		header.Root,
-		header.TxHash,
-		header.ReceiptHash,
-		header.Bloom,
-		header.Difficulty,
-		header.Number,
-		header.GasLimit,
-		header.GasUsed,
-		header.Time,
-		header.Extra,
-	}); err != nil {
-		return eth1Types.EmptyRootHash
-	}
-	hasher.Sum(hash[:0])
-	return hash
 }